--- conflicted
+++ resolved
@@ -1,12 +1,8 @@
-<<<<<<< HEAD
 """Utilities used by models pre-trained on ImageNet.
 """
-=======
->>>>>>> c8282437
 import json
 
 from .. import backend as K
-import numpy as np
 from ..utils.data_utils import get_file
 
 CLASS_INDEX = None
