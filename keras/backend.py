--- conflicted
+++ resolved
@@ -3250,12 +3250,8 @@
             x += reshape(bias, (1, 1, 1, 1, int_shape(bias)[0]))
     elif ndim(x) == 4:
         if data_format == 'channels_first':
-<<<<<<< HEAD
-            x = nn.bias_add(x, bias,
-                               data_format='NCHW')
-=======
+            # No support yet for NCHW in bias_add.
             x += reshape(bias, (1, int_shape(bias)[0], 1, 1))
->>>>>>> 4794363f
         elif data_format == 'channels_last':
             x = nn.bias_add(x, bias,
                                data_format='NHWC')
