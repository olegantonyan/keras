# -*- coding: utf-8 -*-
"""Convolutional-recurrent layers.
"""
from __future__ import absolute_import
from __future__ import division
from __future__ import print_function

from .. import activations
from .. import backend as K
from .. import constraints
from .. import initializers
from .. import regularizers
from ..engine import InputSpec
import numpy as np
from .recurrent import Recurrent
from tensorflow.python.framework import tensor_shape
from ..utils import conv_utils


class ConvRecurrent2D(Recurrent):
    """Abstract base class for convolutional recurrent layers.

    Do not use in a model -- it's not a functional layer!

    # Arguments
        filters: Integer, the dimensionality of the output space
            (i.e. the number output of filters in the convolution).
        kernel_size: An integer or tuple/list of n integers, specifying the
            dimensions of the convolution window.
        strides: An integer or tuple/list of n integers,
            specifying the strides of the convolution.
            Specifying any stride value != 1 is incompatible with specifying
            any `dilation_rate` value != 1.
        padding: One of `"valid"` or `"same"` (case-insensitive).
        data_format: A string,
            one of `channels_last` (default) or `channels_first`.
            The ordering of the dimensions in the inputs.
            `channels_last` corresponds to inputs with shape
            `(batch, time, ..., channels)`
            while `channels_first` corresponds to
            inputs with shape `(batch, time, channels, ...)`.
            It defaults to the `image_data_format` value found in your
            Keras config file at `~/.keras/keras.json`.
            If you never set it, then it will be "channels_last".
        dilation_rate: An integer or tuple/list of n integers, specifying
            the dilation rate to use for dilated convolution.
            Currently, specifying any `dilation_rate` value != 1 is
            incompatible with specifying any `strides` value != 1.
        return_sequences: Boolean. Whether to return the last output
            in the output sequence, or the full sequence.
        go_backwards: Boolean (default False).
            If True, rocess the input sequence backwards.
        stateful: Boolean (default False). If True, the last state
            for each sample at index i in a batch will be used as initial
            state for the sample of index i in the following batch.

    # Input shape
        5D tensor with shape `(num_samples, timesteps, channels, rows, cols)`.

    # Output shape
        - if `return_sequences`: 5D tensor with shape
            `(num_samples, timesteps, channels, rows, cols)`.
        - else, 4D tensor with shape `(num_samples, channels, rows, cols)`.

    # Masking
        This layer supports masking for input data with a variable number
        of timesteps. To introduce masks to your data,
        use an `Embedding` layer with the `mask_zero` parameter
        set to `True`.
        **Note:** for the time being, masking is only supported with Theano.

    # Note on using statefulness in RNNs
        You can set RNN layers to be 'stateful', which means that the states
        computed for the samples in one batch will be reused as initial states
        for the samples in the next batch.
        This assumes a one-to-one mapping between
        samples in different successive batches.

        To enable statefulness:
            - specify `stateful=True` in the layer constructor.
            - specify a fixed batch size for your model, by passing
                a `batch_input_size=(...)` to the first layer in your model.
                This is the expected shape of your inputs *including the batch
                size*.
                It should be a tuple of integers, e.g. `(32, 10, 100)`.

        To reset the states of your model, call `.reset_states()` on either
        a specific layer, or on your entire model.
    """

    def __init__(self, filters,
                 kernel_size,
                 strides=(1, 1),
                 padding='valid',
                 data_format=None,
                 dilation_rate=(1, 1),
                 return_sequences=False,
                 go_backwards=False,
                 stateful=False,
                 **kwargs):
        super(ConvRecurrent2D, self).__init__(**kwargs)
        self.filters = filters
        self.kernel_size = conv_utils.normalize_tuple(kernel_size, 2, 'kernel_size')
        self.strides = conv_utils.normalize_tuple(strides, 2, 'strides')
        self.padding = conv_utils.normalize_padding(padding)
        self.data_format = conv_utils.normalize_data_format(data_format)
        self.dilation_rate = conv_utils.normalize_tuple(dilation_rate, 2, 'dilation_rate')
        self.return_sequences = return_sequences
        self.go_backwards = go_backwards
        self.stateful = stateful
        self.input_spec = [InputSpec(ndim=5)]
        self.state_spec = None

<<<<<<< HEAD
    def _compute_output_shape(self, input_shape):
        input_shape = tensor_shape.TensorShape(input_shape).as_list()
=======
    def compute_output_shape(self, input_shape):
        if type(input_shape) is list:
            input_shape = input_shape[0]
>>>>>>> c8d35caa
        if self.data_format == 'channels_first':
            rows = input_shape[3]
            cols = input_shape[4]
        elif self.data_format == 'channels_last':
            rows = input_shape[2]
            cols = input_shape[3]
        rows = conv_utils.conv_output_length(rows,
                                             self.kernel_size[0],
                                             padding=self.padding,
                                             stride=self.strides[0],
                                             dilation=self.dilation_rate[0])
        cols = conv_utils.conv_output_length(cols,
                                             self.kernel_size[1],
                                             padding=self.padding,
                                             stride=self.strides[1],
                                             dilation=self.dilation_rate[1])
        if self.return_sequences:
            if self.data_format == 'channels_first':
                return tensor_shape.TensorShape([input_shape[0],
                                                input_shape[1],
                                                self.filters,
                                                rows,
                                                cols])
            elif self.data_format == 'channels_last':
                return tensor_shape.TensorShape([input_shape[0],
                                                input_shape[1],
                                                rows,
                                                cols,
                                                self.filters])
        else:
            if self.data_format == 'channels_first':
                return tensor_shape.TensorShape([input_shape[0],
                                                self.filters,
                                                rows,
                                                cols])
            elif self.data_format == 'channels_last':
                return tensor_shape.TensorShape([input_shape[0],
                                                rows,
                                                cols,
                                                self.filters])

    def get_config(self):
        config = {'filters': self.filters,
                  'kernel_size': self.kernel_size,
                  'strides': self.strides,
                  'padding': self.padding,
                  'data_format': self.data_format,
                  'dilation_rate': self.dilation_rate,
                  'return_sequences': self.return_sequences,
                  'go_backwards': self.go_backwards,
                  'stateful': self.stateful}
        base_config = super(ConvRecurrent2D, self).get_config()
        return dict(list(base_config.items()) + list(config.items()))


class ConvLSTM2D(ConvRecurrent2D):
    """Convolutional LSTM.

    It is similar to an LSTM layer, but the input transformations
    and recurrent transformations are both convolutional.

    # Arguments
        filters: Integer, the dimensionality of the output space
            (i.e. the number output of filters in the convolution).
        kernel_size: An integer or tuple/list of n integers, specifying the
            dimensions of the convolution window.
        strides: An integer or tuple/list of n integers,
            specifying the strides of the convolution.
            Specifying any stride value != 1 is incompatible with specifying
            any `dilation_rate` value != 1.
        padding: One of `"valid"` or `"same"` (case-insensitive).
        data_format: A string,
            one of `channels_last` (default) or `channels_first`.
            The ordering of the dimensions in the inputs.
            `channels_last` corresponds to inputs with shape
            `(batch, time, ..., channels)`
            while `channels_first` corresponds to
            inputs with shape `(batch, time, channels, ...)`.
            It defaults to the `image_data_format` value found in your
            Keras config file at `~/.keras/keras.json`.
            If you never set it, then it will be "channels_last".
        dilation_rate: An integer or tuple/list of n integers, specifying
            the dilation rate to use for dilated convolution.
            Currently, specifying any `dilation_rate` value != 1 is
            incompatible with specifying any `strides` value != 1.
        activation: Activation function to use.
            If you don't specify anything, no activation is applied
            (ie. "linear" activation: `a(x) = x`).
        recurrent_activation: Activation function to use
            for the recurrent step.
        use_bias: Boolean, whether the layer uses a bias vector.
        kernel_initializer: Initializer for the `kernel` weights matrix,
            used for the linear transformation of the inputs..
        recurrent_initializer: Initializer for the `recurrent_kernel`
            weights matrix,
            used for the linear transformation of the recurrent state..
        bias_initializer: Initializer for the bias vector.
        unit_forget_bias: Boolean.
            If True, add 1 to the bias of the forget gate at initialization.
            Use in combination with `bias_initializer="zeros"`.
            This is recommended in [Jozefowicz et al.](http://www.jmlr.org/proceedings/papers/v37/jozefowicz15.pdf)
        kernel_regularizer: Regularizer function applied to
            the `kernel` weights matrix.
        recurrent_regularizer: Regularizer function applied to
            the `recurrent_kernel` weights matrix.
        bias_regularizer: Regularizer function applied to the bias vector.
        activity_regularizer: Regularizer function applied to
            the output of the layer (its "activation")..
        kernel_constraint: Constraint function applied to
            the `kernel` weights matrix.
        recurrent_constraint: Constraint function applied to
            the `recurrent_kernel` weights matrix.
        bias_constraint: Constraint function applied to the bias vector.
        return_sequences: Boolean. Whether to return the last output
            in the output sequence, or the full sequence.
        go_backwards: Boolean (default False).
            If True, rocess the input sequence backwards.
        stateful: Boolean (default False). If True, the last state
            for each sample at index i in a batch will be used as initial
            state for the sample of index i in the following batch.
        dropout: Float between 0 and 1.
            Fraction of the units to drop for
            the linear transformation of the inputs.
        recurrent_dropout: Float between 0 and 1.
            Fraction of the units to drop for
            the linear transformation of the recurrent state.

    # Input shape
        - if data_format='channels_first'
            5D tensor with shape:
            `(samples,time, channels, rows, cols)`
        - if data_format='channels_last'
            5D tensor with shape:
            `(samples,time, rows, cols, channels)`

     # Output shape
        - if `return_sequences`
             - if data_format='channels_first'
                5D tensor with shape:
                `(samples, time, filters, output_row, output_col)`
             - if data_format='channels_last'
                5D tensor with shape:
                `(samples, time, output_row, output_col, filters)`
        - else
            - if data_format ='channels_first'
                4D tensor with shape:
                `(samples, filters, output_row, output_col)`
            - if data_format='channels_last'
                4D tensor with shape:
                `(samples, output_row, output_col, filters)`
            where o_row and o_col depend on the shape of the filter and
            the padding

    # Raises
        ValueError: in case of invalid constructor arguments.

    # References
        - [Convolutional LSTM Network: A Machine Learning Approach for
        Precipitation Nowcasting](http://arxiv.org/abs/1506.04214v1)
        The current implementation does not include the feedback loop on the
        cells output
    """

    def __init__(self, filters,
                 kernel_size,
                 strides=(1, 1),
                 padding='valid',
                 data_format=None,
                 dilation_rate=(1, 1),
                 activation='tanh',
                 recurrent_activation='hard_sigmoid',
                 use_bias=True,
                 kernel_initializer='glorot_uniform',
                 recurrent_initializer='orthogonal',
                 bias_initializer='zeros',
                 unit_forget_bias=True,
                 kernel_regularizer=None,
                 recurrent_regularizer=None,
                 bias_regularizer=None,
                 activity_regularizer=None,
                 kernel_constraint=None,
                 recurrent_constraint=None,
                 bias_constraint=None,
                 return_sequences=False,
                 go_backwards=False,
                 stateful=False,
                 dropout=0.,
                 recurrent_dropout=0.,
                 **kwargs):
        super(ConvLSTM2D, self).__init__(filters,
                                         kernel_size,
                                         strides=strides,
                                         padding=padding,
                                         data_format=data_format,
                                         dilation_rate=dilation_rate,
                                         return_sequences=return_sequences,
                                         go_backwards=go_backwards,
                                         stateful=stateful,
                                         **kwargs)
        self.activation = activations.get(activation)
        self.recurrent_activation = activations.get(recurrent_activation)
        self.use_bias = use_bias

        self.kernel_initializer = initializers.get(kernel_initializer)
        self.recurrent_initializer = initializers.get(recurrent_initializer)
        self.bias_initializer = initializers.get(bias_initializer)
        self.unit_forget_bias = unit_forget_bias

        self.kernel_regularizer = regularizers.get(kernel_regularizer)
        self.recurrent_regularizer = regularizers.get(recurrent_regularizer)
        self.bias_regularizer = regularizers.get(bias_regularizer)
        self.activity_regularizer = regularizers.get(activity_regularizer)

        self.kernel_constraint = constraints.get(kernel_constraint)
        self.recurrent_constraint = constraints.get(recurrent_constraint)
        self.bias_constraint = constraints.get(bias_constraint)

        self.dropout = min(1., max(0., dropout))
        self.recurrent_dropout = min(1., max(0., recurrent_dropout))
        self.state_spec = [InputSpec(ndim=4), InputSpec(ndim=4)]

    def build(self, input_shape):
<<<<<<< HEAD
        input_shape = tensor_shape.TensorShape(input_shape).as_list()
        # TODO: better handling of input spec
        self.input_spec = InputSpec(shape=input_shape)

=======
        if isinstance(input_shape, list):
            input_shape = input_shape[0]
        batch_size = input_shape[0] if self.stateful else None
        self.input_spec[0] = InputSpec(shape=(batch_size, None) + input_shape[2:])
>>>>>>> c8d35caa
        if self.stateful:
            self.reset_states()
        else:
            # initial states: 2 all-zero tensor of shape (filters)
            self.states = [None, None]

        if self.data_format == 'channels_first':
            channel_axis = 2
        else:
            channel_axis = -1
        if input_shape[channel_axis] is None:
            raise ValueError('The channel dimension of the inputs '
                             'should be defined. Found `None`.')
        input_dim = input_shape[channel_axis]
        state_shape = [None] * 4
        state_shape[channel_axis] = input_dim
        state_shape = tuple(state_shape)
        self.state_spec = [InputSpec(shape=state_shape), InputSpec(shape=state_shape)]
        kernel_shape = self.kernel_size + (input_dim, self.filters * 4)
        self.kernel_shape = kernel_shape
        recurrent_kernel_shape = self.kernel_size + (self.filters, self.filters * 4)

        self.kernel = self.add_weight(shape=kernel_shape,
                                      initializer=self.kernel_initializer,
                                      name='kernel',
                                      regularizer=self.kernel_regularizer,
                                      constraint=self.kernel_constraint)
        self.recurrent_kernel = self.add_weight(
            shape=recurrent_kernel_shape,
            initializer=self.recurrent_initializer,
            name='recurrent_kernel',
            regularizer=self.recurrent_regularizer,
            constraint=self.recurrent_constraint)
        if self.use_bias:
            self.bias = self.add_weight(shape=(self.filters * 4,),
                                        initializer=self.bias_initializer,
                                        name='bias',
                                        regularizer=self.bias_regularizer,
                                        constraint=self.bias_constraint)
            if self.unit_forget_bias:
                bias_value = np.zeros((self.filters * 4,))
                bias_value[self.filters: self.filters * 2] = 1.
                K.set_value(self.bias, bias_value)
        else:
            self.bias = None

        self.kernel_i = self.kernel[:, :, :, :self.filters]
        self.recurrent_kernel_i = self.recurrent_kernel[:, :, :, :self.filters]
        self.kernel_f = self.kernel[:, :, :, self.filters: self.filters * 2]
        self.recurrent_kernel_f = self.recurrent_kernel[:, :, :, self.filters: self.filters * 2]
        self.kernel_c = self.kernel[:, :, :, self.filters * 2: self.filters * 3]
        self.recurrent_kernel_c = self.recurrent_kernel[:, :, :, self.filters * 2: self.filters * 3]
        self.kernel_o = self.kernel[:, :, :, self.filters * 3:]
        self.recurrent_kernel_o = self.recurrent_kernel[:, :, :, self.filters * 3:]

        if self.use_bias:
            self.bias_i = self.bias[:self.filters]
            self.bias_f = self.bias[self.filters: self.filters * 2]
            self.bias_c = self.bias[self.filters * 2: self.filters * 3]
            self.bias_o = self.bias[self.filters * 3:]
        else:
            self.bias_i = None
            self.bias_f = None
            self.bias_c = None
            self.bias_o = None
        self.built = True

    def get_initial_state(self, inputs):
        # (samples, timesteps, rows, cols, filters)
        initial_state = K.zeros_like(inputs)
        # (samples, rows, cols, filters)
        initial_state = K.sum(initial_state, axis=1)
        shape = list(self.kernel_shape)
        shape[-1] = self.filters
        initial_state = self.input_conv(initial_state,
                                        K.zeros(tuple(shape)),
                                        padding=self.padding)

        initial_states = [initial_state for _ in range(2)]
        return initial_states

    def reset_states(self):
        if not self.stateful:
            raise RuntimeError('Layer must be stateful.')
<<<<<<< HEAD
        input_shape = self.input_spec.shape
        output_shape = self._compute_output_shape(input_shape)
=======
        input_shape = self.input_spec[0].shape
        output_shape = self.compute_output_shape(input_shape)
>>>>>>> c8d35caa
        if not input_shape[0]:
            raise ValueError('If a RNN is stateful, a complete '
                             'input_shape must be provided '
                             '(including batch size). '
                             'Got input shape: ' + str(input_shape))

        if self.return_sequences:
            out_row, out_col, out_filter = output_shape[2:]
        else:
            out_row, out_col, out_filter = output_shape[1:]

        if hasattr(self, 'states'):
            K.set_value(self.states[0],
                        np.zeros((input_shape[0],
                                  out_row, out_col, out_filter)))
            K.set_value(self.states[1],
                        np.zeros((input_shape[0],
                                  out_row, out_col, out_filter)))
        else:
            self.states = [K.zeros((input_shape[0],
                                    out_row, out_col, out_filter)),
                           K.zeros((input_shape[0],
                                    out_row, out_col, out_filter))]

    def get_constants(self, inputs, training=None):
        constants = []
        if self.implementation == 0 and 0 < self.dropout < 1:
            ones = K.zeros_like(inputs)
            ones = K.sum(ones, axis=1)
            ones += 1

            def dropped_inputs():
                return K.dropout(ones, self.dropout)

            dp_mask = [K.in_train_phase(dropped_inputs,
                                        ones,
                                        training=training) for _ in range(4)]
            constants.append(dp_mask)
        else:
            constants.append([K.cast_to_floatx(1.) for _ in range(4)])

        if 0 < self.recurrent_dropout < 1:
            shape = list(self.kernel_shape)
            shape[-1] = self.filters
            ones = K.zeros_like(inputs)
            ones = K.sum(ones, axis=1)
            ones = self.input_conv(ones, K.zeros(shape),
                                   padding=self.padding)
            ones += 1.

            def dropped_inputs():  # pylint: disable=function-redefined
                return K.dropout(ones, self.recurrent_dropout)
            rec_dp_mask = [K.in_train_phase(dropped_inputs,
                                            ones,
                                            training=training) for _ in range(4)]
            constants.append(rec_dp_mask)
        else:
            constants.append([K.cast_to_floatx(1.) for _ in range(4)])
        return constants

    def input_conv(self, x, w, b=None, padding='valid'):
        conv_out = K.conv2d(x, w, strides=self.strides,
                            padding=padding,
                            data_format=self.data_format,
                            dilation_rate=self.dilation_rate)
        if b is not None:
            conv_out = K.bias_add(conv_out, b,
                                  data_format=self.data_format)
        return conv_out

    def reccurent_conv(self, x, w):
        conv_out = K.conv2d(x, w, strides=(1, 1),
                            padding='same',
                            data_format=self.data_format)
        return conv_out

    def step(self, inputs, states):
        assert len(states) == 4
        h_tm1 = states[0]
        c_tm1 = states[1]
        dp_mask = states[2]
        rec_dp_mask = states[3]

        x_i = self.input_conv(inputs * dp_mask[0], self.kernel_i, self.bias_i,
                              padding=self.padding)
        x_f = self.input_conv(inputs * dp_mask[1], self.kernel_f, self.bias_f,
                              padding=self.padding)
        x_c = self.input_conv(inputs * dp_mask[2], self.kernel_c, self.bias_c,
                              padding=self.padding)
        x_o = self.input_conv(inputs * dp_mask[3], self.kernel_o, self.bias_o,
                              padding=self.padding)
        h_i = self.reccurent_conv(h_tm1 * rec_dp_mask[0],
                                  self.recurrent_kernel_i)
        h_f = self.reccurent_conv(h_tm1 * rec_dp_mask[1],
                                  self.recurrent_kernel_f)
        h_c = self.reccurent_conv(h_tm1 * rec_dp_mask[2],
                                  self.recurrent_kernel_c)
        h_o = self.reccurent_conv(h_tm1 * rec_dp_mask[3],
                                  self.recurrent_kernel_o)

        i = self.recurrent_activation(x_i + h_i)
        f = self.recurrent_activation(x_f + h_f)
        c = f * c_tm1 + i * self.activation(x_c + h_c)
        o = self.recurrent_activation(x_o + h_o)
        h = o * self.activation(c)
        return h, [h, c]

    def get_config(self):
        config = {'activation': activations.serialize(self.activation),
                  'recurrent_activation': activations.serialize(self.recurrent_activation),
                  'use_bias': self.use_bias,
                  'kernel_initializer': initializers.serialize(self.kernel_initializer),
                  'recurrent_initializer': initializers.serialize(self.recurrent_initializer),
                  'bias_initializer': initializers.serialize(self.bias_initializer),
                  'unit_forget_bias': self.unit_forget_bias,
                  'kernel_regularizer': regularizers.serialize(self.kernel_regularizer),
                  'recurrent_regularizer': regularizers.serialize(self.recurrent_regularizer),
                  'bias_regularizer': regularizers.serialize(self.bias_regularizer),
                  'activity_regularizer': regularizers.serialize(self.activity_regularizer),
                  'kernel_constraint': constraints.serialize(self.kernel_constraint),
                  'recurrent_constraint': constraints.serialize(self.recurrent_constraint),
                  'bias_constraint': constraints.serialize(self.bias_constraint),
                  'dropout': self.dropout,
                  'recurrent_dropout': self.recurrent_dropout}
        base_config = super(ConvLSTM2D, self).get_config()
        return dict(list(base_config.items()) + list(config.items()))<|MERGE_RESOLUTION|>--- conflicted
+++ resolved
@@ -111,14 +111,10 @@
         self.input_spec = [InputSpec(ndim=5)]
         self.state_spec = None
 
-<<<<<<< HEAD
     def _compute_output_shape(self, input_shape):
-        input_shape = tensor_shape.TensorShape(input_shape).as_list()
-=======
-    def compute_output_shape(self, input_shape):
         if type(input_shape) is list:
             input_shape = input_shape[0]
->>>>>>> c8d35caa
+        input_shape = tensor_shape.TensorShape(input_shape).as_list()
         if self.data_format == 'channels_first':
             rows = input_shape[3]
             cols = input_shape[4]
@@ -341,17 +337,12 @@
         self.state_spec = [InputSpec(ndim=4), InputSpec(ndim=4)]
 
     def build(self, input_shape):
-<<<<<<< HEAD
-        input_shape = tensor_shape.TensorShape(input_shape).as_list()
-        # TODO: better handling of input spec
-        self.input_spec = InputSpec(shape=input_shape)
-
-=======
         if isinstance(input_shape, list):
             input_shape = input_shape[0]
+        input_shape = tuple(tensor_shape.TensorShape(input_shape).as_list())
         batch_size = input_shape[0] if self.stateful else None
         self.input_spec[0] = InputSpec(shape=(batch_size, None) + input_shape[2:])
->>>>>>> c8d35caa
+
         if self.stateful:
             self.reset_states()
         else:
@@ -436,13 +427,9 @@
     def reset_states(self):
         if not self.stateful:
             raise RuntimeError('Layer must be stateful.')
-<<<<<<< HEAD
-        input_shape = self.input_spec.shape
+        input_shape = self.input_spec[0].shape
         output_shape = self._compute_output_shape(input_shape)
-=======
-        input_shape = self.input_spec[0].shape
-        output_shape = self.compute_output_shape(input_shape)
->>>>>>> c8d35caa
+
         if not input_shape[0]:
             raise ValueError('If a RNN is stateful, a complete '
                              'input_shape must be provided '
